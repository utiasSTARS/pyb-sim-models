#!/usr/bin/env python3

from pathlib import Path
import numpy as np
import math
import argparse
import os
import xml.etree.ElementTree as ET
from scipy.spatial.transform import Rotation as R

class CompositeTestObject:

    #Returns the skew-symmetric (or anti-symmetric) matrix of a 3D vector
    #such that skew(a)*b == a x b
    def skew(self, r):
        return np.array([
            [0, -r[2], r[1]],
            [r[2], 0, -r[0]],
            [-r[1], r[0], 0],
        ])

    #Compute the inertia tensor wrt frame S from the inertia tensor wrt center of mass.
    # I_com: Inertia tensor computed at the location of the center of mass about axes aligned with the object.
    # com_s: Position of the center of mass of the object with respect frame S.
    # C_cs: Orientation of the object with respect to frame S.
    # mass: Mass of the object.
    def inertiaWrtS(self, I_com, com_s, C_cs, mass):
        #1. Uses a similarity transform to align the axes of the I_com to frame S. (Rotation)
        I_cs = C_cs @ I_com @ C_cs.T
        #2. Uses the parallel axis theorem to express the inertia tensor wrt frame S. (Translation)
        I_s = I_cs - mass * self.skew(com_s) @ self.skew(com_s)
        return I_s

<<<<<<< HEAD
=======
    # Compute the inertia tensor about the COM
    def inertiaAtCOM(self, I_s, com_s, mass):
        # Shift inertia tensor from origin to COM
        return I_s - mass * self.skew(com_s) @ self.skew(com_s)
>>>>>>> 9a446411

    #Return the mass and inertia tensor of a cuboid with given centre of mass
    #The inertia tensor is expressed wrt the origin of the com_pose
    def cuboid_inertia(self, dimensions, mass_density, com_pose):
        dx = dimensions[0]
        dy = dimensions[1]
        dz = dimensions[2]

        com_ori = com_pose[0:3,0:3]
        com_pos = com_pose[0:3,3]

        mass = dx*dy*dz*mass_density

        inertia_c = (mass/12)*np.array([[dy**2+dz**2,0,0],[0,dx**2+dz**2,0],[0,0,dx**2+dy**2]])
        inertia_o = self.inertiaWrtS(inertia_c, com_pos, com_ori, mass)

        return (mass, com_pos, inertia_o)

    #Return the mass and inertia tensor of a cylinder with given centre of mass
    #The inertia tensor is expressed wrt the origin of the com_pose
    def cylinder_inertia(self, dimensions, mass_density, com_pose):
        radius = dimensions[0]
        height = dimensions[1]

        com_ori = com_pose[0:3,0:3]
        com_pos = com_pose[0:3,3]

        mass = math.pi*radius**2 * height * mass_density

        inertia_c = (mass/12)*np.array([[3*radius**2+height**2,0,0],[0,3*radius**2+height**2,0],[0,0,6*radius**2]])
        inertia_o = self.inertiaWrtS(inertia_c, com_pos, com_ori, mass)

        return (mass, com_pos, inertia_o)

    #Return the mass and inertia tensor of a half-cylinder with given centre of the full cylinder (located in the centre of the rectangular side)
    #The Y axis of the half-cylinder goes from the centroid through the rectangular side
    #The Z axis follows the height of the half-cylinder
    #The inertia tensor is expressed wrt the origin of the com_pose
    #https://www.efunda.com/math/solids/solids_display.cfm?SolidName=HalfCircularCylinder
    def half_cylinder_inertia(self, dimensions, mass_density, centre):
        radius = dimensions[0]
        height = dimensions[1]

        com_ori = centre[0:3,0:3]
        sign = (centre[1,3]/abs(centre[1,3]))
        com_pos = centre[0:3,3] + [0,sign*(4*radius)/(3*math.pi),0]

        mass = math.pi*radius**2 * height * mass_density / 2

        inertia_c = mass*np.array([[(1/4)*radius**2+(1/3)*height**2,0,0],[0,(1/4)*radius**2+(1/3)*height**2,0],[0,0,(1/2)*radius**2]])
        inertia_o = self.inertiaWrtS(inertia_c, centre[0:3,3], com_ori, mass)

        return (mass, com_pos, inertia_o)


    def rpy_to_pose_mat(self, r: float = 0, p: float = 0, y: float = 0, t: np.ndarray = np.array([0,0,0])):
        '''
        Returns a 4x4 pose matrix from roll-pitch-yaw (r,p,y) and translation t=(tx,ty,tz)

        Parameters
        ----------
         - r (float): Roll angle in radians
         - p (float): Pitch angle in radians
         - y (float): Yaw angle in radians
         - t (np.ndarray): Translation vector (tx,ty,tz)
        '''
        tx, ty, tz = t[0:3]
        ori = R.from_euler("xyz", [r, p, y]).as_matrix()
        pos = np.array([tx,ty,tz])
        pose = np.array([[ori[0,0],ori[0,1],ori[0,2],pos[0]],
                         [ori[1,0],ori[1,1],ori[1,2],pos[1]],
                         [ori[2,0],ori[2,1],ori[2,2],pos[2]],
                         [0,0,0,1]])
        return pose
    
    def pose_mat_to_rpy(self, pose: np.ndarray):
        '''
        Returns the roll-pitch-yaw angles from a 4x4 pose matrix.

        Note: This is the inverse of rpy_to_pose_mat.

        Parameters
        ----------
         - pose (np.ndarray): 4x4 pose matrix

        Returns
        -------
            - rpy (np.ndarray): Roll-pitch-yaw angles in radians
            - pos (np.ndarray): Translation vector (tx,ty,tz)
        '''
        ori = pose[0:3,0:3]
        pos = pose[0:3,3]
        rpy = R.from_matrix(ori).as_euler("xyz")
        return rpy, pos

    def __init__(self, bolts_attached, steel_weights_added, plastic_weights_added, OUTPUT_URDF, print_params=False, linkxacro=False):
        #Input URDF relative path
        OBJECT_URDF_PATH = os.path.dirname(__file__) +"/urdf/compositeH.urdf"

        #If a XACRO is requested, verify that the extension of the output file is correct
        if linkxacro :
            OUTPUT_URDF = str(Path(OUTPUT_URDF).with_suffix('.xacro'))

        #Replace 'package://' with relative paths.
        with open(OBJECT_URDF_PATH, "rt") as fin:
            with open(OUTPUT_URDF, "wt") as fout:
                for line in fin:
                    fout.write(line.replace('package://composite-test-object/', ''))

        # Load the URDF as XML
        tree = ET.parse(OUTPUT_URDF)
        root = tree.getroot()
        link = root.find("link")

        #15 bolting through-all holes can be either filled with air or with steel
        #10 weight holes can be filled with air, plastic or steel

        #1000 Kg/m^3 = 1 g/cm^3
        #Simulation values: PLA=260, ABS=1040, Steel=7770
        #Real-world values: PLA=491, ABS=1321, Steel=7847
        PLA_struct_density  = 491  #Assumes a 20% infill
        ABS_density         = 1321
        steel_density       = 7847  

        #Initially, we assume that the whole body is filled with plastic.
        mm_to_m = 1e-3

        #Weight holes specifications
        #There is a clearance in the 3D-printed version
        #Simulation: Radius=12.7
        #Real-world: Radius=15
        wh_r = mm_to_m*15 #Radius
        wh_h = mm_to_m*25.4 #Height

        #Weight specifications
        w_r = mm_to_m*12.7 #Radius
        w_h = mm_to_m*25.4 #Height

        #Bolt holes specifications
        b_r = mm_to_m*3.3 #Radius
        b_h = mm_to_m*50  #Height

        #Position of the centroid of the weight holes and bolt holes relative to origin
        weight_pos = mm_to_m*np.array([[-65,125,25],[0,125,25],[65,125,25],[0,75,25],[0,25,25],[0,-25,25],[0,-75,25],[-65,-125,25],[0,-125,25],[65,-125,25]])
        bolt_pos   = mm_to_m*np.array([[0,150,25],[-90,125,25],[-40,125,25],[40,125,25],[90,125,25],[0,100,25],[0,50,25],[0,0,25],[0,-50,25],[0,-100,25],[-90,-125,25],[-40,-125,25],[40,-125,25],[90,-125,25],(0,-150,25)])

        #Shorthands
        rpy_to_pose_mat         = self.rpy_to_pose_mat
        cuboid_inertia          = self.cuboid_inertia
        half_cylinder_inertia   = self.half_cylinder_inertia
        cylinder_inertia        = self.cylinder_inertia


        primitives = [  #Add base plastic cuboids
                        cuboid_inertia(mm_to_m*np.array([50,200,50]), PLA_struct_density, rpy_to_pose_mat(0,0,0, mm_to_m*np.array([0,0,25]))),
                        cuboid_inertia(mm_to_m*np.array([200,50,50]), PLA_struct_density, rpy_to_pose_mat(0,0,0, mm_to_m*np.array([0,125,25]))),
                        cuboid_inertia(mm_to_m*np.array([200,50,50]), PLA_struct_density, rpy_to_pose_mat(0,0,0, mm_to_m*np.array([0,-125,25]))),
                        
                        #Add base plastic bolt supports
                        half_cylinder_inertia(mm_to_m*np.array([7.5,50]), PLA_struct_density, rpy_to_pose_mat(0,0,0, bolt_pos[0])),
                        half_cylinder_inertia(mm_to_m*np.array([7.5,50]), PLA_struct_density, rpy_to_pose_mat(0,0,0, bolt_pos[14])),

                        #Remove plastic (negative density) for weight holes
                        cylinder_inertia([wh_r,wh_h], -PLA_struct_density, rpy_to_pose_mat(0,0,0, weight_pos[0])),
                        cylinder_inertia([wh_r,wh_h], -PLA_struct_density, rpy_to_pose_mat(0,0,0, weight_pos[1])),
                        cylinder_inertia([wh_r,wh_h], -PLA_struct_density, rpy_to_pose_mat(0,0,0, weight_pos[2])),
                        cylinder_inertia([wh_r,wh_h], -PLA_struct_density, rpy_to_pose_mat(0,0,0, weight_pos[3])),
                        cylinder_inertia([wh_r,wh_h], -PLA_struct_density, rpy_to_pose_mat(0,0,0, weight_pos[4])),
                        cylinder_inertia([wh_r,wh_h], -PLA_struct_density, rpy_to_pose_mat(0,0,0, weight_pos[5])),
                        cylinder_inertia([wh_r,wh_h], -PLA_struct_density, rpy_to_pose_mat(0,0,0, weight_pos[6])),
                        cylinder_inertia([wh_r,wh_h], -PLA_struct_density, rpy_to_pose_mat(0,0,0, weight_pos[7])),
                        cylinder_inertia([wh_r,wh_h], -PLA_struct_density, rpy_to_pose_mat(0,0,0, weight_pos[8])),
                        cylinder_inertia([wh_r,wh_h], -PLA_struct_density, rpy_to_pose_mat(0,0,0, weight_pos[9])),

                        #Remove plastic (negative density) for bolt holes
                        cylinder_inertia([b_r,b_h], -PLA_struct_density, rpy_to_pose_mat(0,0,0, bolt_pos[0])),
                        cylinder_inertia([b_r,b_h], -PLA_struct_density, rpy_to_pose_mat(0,0,0, bolt_pos[1])),
                        cylinder_inertia([b_r,b_h], -PLA_struct_density, rpy_to_pose_mat(0,0,0, bolt_pos[2])),
                        cylinder_inertia([b_r,b_h], -PLA_struct_density, rpy_to_pose_mat(0,0,0, bolt_pos[3])),
                        cylinder_inertia([b_r,b_h], -PLA_struct_density, rpy_to_pose_mat(0,0,0, bolt_pos[4])),
                        cylinder_inertia([b_r,b_h], -PLA_struct_density, rpy_to_pose_mat(0,0,0, bolt_pos[5])),
                        cylinder_inertia([b_r,b_h], -PLA_struct_density, rpy_to_pose_mat(0,0,0, bolt_pos[6])),
                        cylinder_inertia([b_r,b_h], -PLA_struct_density, rpy_to_pose_mat(0,0,0, bolt_pos[7])),
                        cylinder_inertia([b_r,b_h], -PLA_struct_density, rpy_to_pose_mat(0,0,0, bolt_pos[8])),
                        cylinder_inertia([b_r,b_h], -PLA_struct_density, rpy_to_pose_mat(0,0,0, bolt_pos[9])),
                        cylinder_inertia([b_r,b_h], -PLA_struct_density, rpy_to_pose_mat(0,0,0, bolt_pos[10])),
                        cylinder_inertia([b_r,b_h], -PLA_struct_density, rpy_to_pose_mat(0,0,0, bolt_pos[11])),
                        cylinder_inertia([b_r,b_h], -PLA_struct_density, rpy_to_pose_mat(0,0,0, bolt_pos[12])),
                        cylinder_inertia([b_r,b_h], -PLA_struct_density, rpy_to_pose_mat(0,0,0, bolt_pos[13])),
                        cylinder_inertia([b_r,b_h], -PLA_struct_density, rpy_to_pose_mat(0,0,0, bolt_pos[14])),
                        ]

        #Add bolts
        for bolt in bolts_attached:
            i = cylinder_inertia([b_r,b_h], steel_density, rpy_to_pose_mat(0,0,0, bolt_pos[bolt]))
            primitives.append(i)

        #Add steel weights
        for weight in steel_weights_added:
            i = cylinder_inertia([w_r,w_h], steel_density, rpy_to_pose_mat(0,0,0, weight_pos[weight]))
            primitives.append(i)

        #Add plastic weights
        for weight in plastic_weights_added:
            i = cylinder_inertia([w_r,w_h], ABS_density, rpy_to_pose_mat(0,0,0, weight_pos[weight]))
            primitives.append(i)

        #Compute the global inertial parameters
        total_mass      = 0.
        total_com       = np.array([0.,0.,0.])
        total_inertia   = np.zeros((3,3))
        for part in primitives:
            total_mass      += part[0]
            total_com       += part[0]*part[1]
            total_inertia   += part[2]

        # Location of the centre of mass (unweighted) in the link's reference frame
        total_com = total_com / total_mass

        # Compute the inertia tensor about the COM
        I_com = self.inertiaAtCOM(total_inertia, total_com, total_mass)

<<<<<<< HEAD
        # The mass of the link in kilograms.
        obj_mass = total_mass  
        # The 3x3 symmetric rotational inertia matrix with respect to obj_origin_pose
        obj_inertia = total_inertia  
        # The pose of the center of mass relative to the link's reference frame
        obj_origin_pose = self.rpy_to_pose_mat(0, 0, 0, total_com)

=======
>>>>>>> 9a446411
        #Print inertial parameters
        if print_params:
            #Do not use scientific notation -- easier to copy into YAML files that way.
            np.set_printoptions(suppress=True, formatter={'float_kind':'{:10.10f}'.format})
            print(OUTPUT_URDF)
            print("Total Mass:\t", total_mass)
            print("Center of Mass:\t", total_com)
            print("Inertia Tensor wrt. origin, about COM:\n", I_com)
            #Put back default printing options
            np.set_printoptions(edgeitems=3, infstr='inf',linewidth=75, nanstr='nan', precision=8,suppress=False, threshold=1000, formatter=None)

<<<<<<< HEAD
        # Update the inertial parameters in the URDF by
        # adding a new 'inertial' element to the link.
        # Example:
        # <inertial>
        #     <origin xyz="0.0 0.03 0.025" rpy="0.0 0.0 0.0"/>
        #     <mass value="1.1"/>
        #     <inertia ixx="0.014" ixy="0.0" ixz="0.0" iyy="0.003" iyz="-0.001" izz="0.015"/>
        # </inertial>
        
=======
        # Update the inertial parameters in the URDF
        obj_mass = total_mass  # The mass of the link in kilograms.
        obj_inertia = I_com  # The 3x3 symmetric rotational inertia matrix with respect to obj_origin_pose, about CoM
        obj_origin_pose = self.com_pose(
            0, 0, 0, total_com
        )  # The pose of the center of mass relative to the link's reference frame
>>>>>>> 9a446411
        # Remove existing 'inertial' element if it exists
        inertial = link.find("inertial")
        if inertial is not None:
            link.remove(inertial)
        
        # Create new 'inertial' element
        inertial = ET.SubElement(link, "inertial")
        
        # Add 'mass' element
        mass_element = ET.SubElement(inertial, "mass")
        mass_element.set("value", f"{obj_mass}")
        
        # Add 'origin' element
        #  The xyz value represents the location of the centre of mass with respect to the link's reference frame.
        #  The rpy value represents the orientation of the centre of mass frame with respect to the link's reference frame as a sequence of Euler rotations (r p y) in radians. This is important since the inertia matrix has to be expressed in the centre of mass frame.
        origin_element = ET.SubElement(inertial, "origin")
        rpy, xyz = self.pose_mat_to_rpy(obj_origin_pose)
        origin_element.set("xyz", " ".join(map(str, xyz)))
        origin_element.set("rpy", " ".join(map(str, rpy)))
        
        # Add 'inertia' element
        #  Moments of inertia ixx, iyy, izz and products of inertia ixy, ixz, iyz with respect to the link’s center of mass frame.
        inertia_element = ET.SubElement(inertial, "inertia")
        ixx = obj_inertia[0, 0]
        ixy = obj_inertia[0, 1]
        ixz = obj_inertia[0, 2]
        iyy = obj_inertia[1, 1]
        iyz = obj_inertia[1, 2]
        izz = obj_inertia[2, 2]
        inertia_element.set("ixx", f"{ixx}")
        inertia_element.set("ixy", f"{ixy}")
        inertia_element.set("ixz", f"{ixz}")
        inertia_element.set("iyy", f"{iyy}")
        inertia_element.set("iyz", f"{iyz}")
        inertia_element.set("izz", f"{izz}")
        
        # Save the modified URDF to a file
        #  If a XACRO is requested, only output the link in the file
        if linkxacro:
            xacro_link = ET.ElementTree(link)
            xacro_link.write(OUTPUT_URDF, encoding='utf-8', xml_declaration=False, short_empty_elements=False)
        else:
            tree.write(OUTPUT_URDF, encoding='utf-8', xml_declaration=True, short_empty_elements=False)

def init_argparse():
        parser = argparse.ArgumentParser(description="Generate the URDF of a composite object with predictable inertial parameters.")

        parser.add_argument('-b','--bolts', metavar='POSITION', dest='bolts_pos', type=int, nargs='*',help='List of bolt locations.')
        parser.add_argument('-s','--steelweights', metavar='POSITION', dest='steel_weights_pos', type=int, nargs='*',help='List of weights locations where steel weights are placed.')
        parser.add_argument('-p','--plasticweights', metavar='POSITION', dest='plastic_weights_pos', type=int, nargs='*',help='List of weights locations where plastic weights are placed.')
        parser.add_argument('-o','--output', metavar='FILE', dest='output_urdf', nargs='?', default="GeneratedConfiguration.urdf",help='Optional filename of the output URDF to generate.')
        parser.add_argument("--print", help="Prints the resulting inertial parameters.", action="store_true")
        parser.add_argument("--linkxacro", help="Generates a XACRO file, that can be included by a parent XACRO, containing only the link.", action="store_true")
        parser.add_argument("-v", "--version", action="version",version = f"{parser.prog} version 0.1.2")

        return parser

def parse_arguments():
    parser  = init_argparse()
    args    = parser.parse_args()

    #See BoltsWeightsNumbering.pdf for Bolts and weights numbering
    if args.bolts_pos is not None:
        #Bolts numbers that are attached
        bolts_attached = args.bolts_pos
    else:
        bolts_attached = []

    if args.steel_weights_pos is not None:
        #Weights holes numbers where steel weights are added
        steel_weights_added = args.steel_weights_pos
    else:
        steel_weights_added = []

    if args.plastic_weights_pos is not None:
        #Weights holes numbers where plastic weights are added
        plastic_weights_added = args.plastic_weights_pos
    else:
        plastic_weights_added = []

    return bolts_attached, steel_weights_added, plastic_weights_added, args.output_urdf, args.print, args.linkxacro

if __name__ == '__main__':
    bolts_attached, steel_weights_added, plastic_weights_added, OUTPUT_URDF, print_params, linkxacro = parse_arguments()
    CompositeTestObject(bolts_attached, steel_weights_added, plastic_weights_added, OUTPUT_URDF, print_params, linkxacro)<|MERGE_RESOLUTION|>--- conflicted
+++ resolved
@@ -10,87 +10,167 @@
 
 class CompositeTestObject:
 
-    #Returns the skew-symmetric (or anti-symmetric) matrix of a 3D vector
-    #such that skew(a)*b == a x b
     def skew(self, r):
+        '''
+        Returns the skew-symmetric (or anti-symmetric) matrix of a 3D vector
+        such that skew(a)*b == a x b.
+
+        Parameters
+        ----------
+            - r (np.ndarray): 3D vector
+        '''
         return np.array([
             [0, -r[2], r[1]],
             [r[2], 0, -r[0]],
             [-r[1], r[0], 0],
         ])
 
-    #Compute the inertia tensor wrt frame S from the inertia tensor wrt center of mass.
-    # I_com: Inertia tensor computed at the location of the center of mass about axes aligned with the object.
-    # com_s: Position of the center of mass of the object with respect frame S.
-    # C_cs: Orientation of the object with respect to frame S.
-    # mass: Mass of the object.
-    def inertiaWrtS(self, I_com, com_s, C_cs, mass):
-        #1. Uses a similarity transform to align the axes of the I_com to frame S. (Rotation)
-        I_cs = C_cs @ I_com @ C_cs.T
+    def inertia_tensor_c_to_s(self, I_c, p_c_s, R_c_s, mass):
+        '''
+        Returns the inertia tensor with respect to frame S from the inertia tensor wrt the center of mass C.
+
+        Parameters
+        ----------
+            - I_c (np.ndarray): Inertia tensor of the object computed with respect to the centre of mass.
+            - p_c_s (np.ndarray): Position of the object's center of mass with respect to frame S.
+            - R_c_s (np.ndarray): Orientation of the object with respect to frame S.
+            - mass (float): Mass of the object.
+        '''
+        #1. Uses a similarity transform to align the axes of the I_c to frame S. (Rotation)
+        I_c_s = R_c_s @ I_c @ R_c_s.T
         #2. Uses the parallel axis theorem to express the inertia tensor wrt frame S. (Translation)
-        I_s = I_cs - mass * self.skew(com_s) @ self.skew(com_s)
+        I_s = I_c_s + mass * self.skew(p_c_s).T @ self.skew(p_c_s)
         return I_s
 
-<<<<<<< HEAD
-=======
-    # Compute the inertia tensor about the COM
-    def inertiaAtCOM(self, I_s, com_s, mass):
-        # Shift inertia tensor from origin to COM
-        return I_s - mass * self.skew(com_s) @ self.skew(com_s)
->>>>>>> 9a446411
-
-    #Return the mass and inertia tensor of a cuboid with given centre of mass
-    #The inertia tensor is expressed wrt the origin of the com_pose
-    def cuboid_inertia(self, dimensions, mass_density, com_pose):
+    def inertia_tensor_s_to_c(self, I_s, p_c_s, R_c_s, mass):
+        '''
+        Returns the inertia tensor with respect to the center of mass C from the inertia tensor wrt frame S.
+
+        Parameters
+        ----------
+            - I_s (np.ndarray): Inertia tensor of the object computed with respect to frame S.
+            - p_c_s (np.ndarray): Position of the object's center of mass with respect to frame S.
+            - R_c_s (np.ndarray): Orientation of the object with respect to frame S.
+            - mass (float): Mass of the object.
+        '''
+        #1. Uses the parallel axis theorem to express the inertia tensor wrt the center of mass. (Translation)
+        I_c_s = I_s - mass * self.skew(p_c_s).T @ self.skew(p_c_s)
+        #2. Uses a similarity transform to align the axes of the I_c to frame C. (Rotation)
+        R_s_c = R_c_s.T
+        I_c = R_s_c @ I_c_s @ R_s_c.T
+        return I_c
+
+    def cuboid_inertia(self, dimensions, mass_density, X_c_s):
+        '''
+        Returns the inertial parameters of a filled cuboid with given dimensions and mass density.
+
+        Parameters
+        ----------
+            - dimensions (np.ndarray): Dimensions of the cuboid (dx, dy, dz)
+            - mass_density (float): Mass density of the material (in kg/m^3)
+            - X_c_s (np.ndarray): 4x4 pose matrix of a frame located at the center of mass of the cuboid
+                and oriented such that the axes are aligned with the cuboid's axes.
+
+        Returns
+        -------
+            Tuple containing:
+            - mass (float): Mass of the cuboid
+            - com_pos (np.ndarray): Position of the center of mass with respect to the S
+            - I_s (np.ndarray): Inertia tensor of the cuboid with respect to S
+        '''
         dx = dimensions[0]
         dy = dimensions[1]
         dz = dimensions[2]
 
-        com_ori = com_pose[0:3,0:3]
-        com_pos = com_pose[0:3,3]
+        R_c_s = X_c_s[0:3,0:3]
+        p_c_s = X_c_s[0:3,3]
 
         mass = dx*dy*dz*mass_density
 
-        inertia_c = (mass/12)*np.array([[dy**2+dz**2,0,0],[0,dx**2+dz**2,0],[0,0,dx**2+dy**2]])
-        inertia_o = self.inertiaWrtS(inertia_c, com_pos, com_ori, mass)
-
-        return (mass, com_pos, inertia_o)
-
-    #Return the mass and inertia tensor of a cylinder with given centre of mass
-    #The inertia tensor is expressed wrt the origin of the com_pose
-    def cylinder_inertia(self, dimensions, mass_density, com_pose):
+        #Inertia tensor of the cuboid computed with respect to its center of mass
+        I_c = (mass/12)*np.array([[dy**2+dz**2,0,0],[0,dx**2+dz**2,0],[0,0,dx**2+dy**2]])
+        #Inertia tensor of the cuboid computed with respect to S
+        I_s = self.inertia_tensor_c_to_s(I_c, p_c_s, R_c_s, mass)
+
+        return (mass, p_c_s, I_s)
+
+    def cylinder_inertia(self, dimensions, mass_density, X_c_s):
+        '''
+        Returns the inertial parameters of a filled cylinder with given dimensions and mass density.
+
+        Parameters
+        ----------
+            - dimensions (np.ndarray): Dimensions of the cylinder (radius, height)
+            - mass_density (float): Mass density of the material (in kg/m^3)
+            - X_c_s (np.ndarray): 4x4 pose matrix of a frame located at the center of mass of the cylinder
+                and oriented such that the axes are aligned with the cylinder's axes.
+        
+        Returns
+        -------
+            Tuple containing:
+            - mass (float): Mass of the cylinder
+            - p_c_s (np.ndarray): Position of the center of mass with respect to the S
+            - I_s (np.ndarray): Inertia tensor of the cylinder with respect to S
+        '''
         radius = dimensions[0]
         height = dimensions[1]
 
-        com_ori = com_pose[0:3,0:3]
-        com_pos = com_pose[0:3,3]
+        R_c_s = X_c_s[0:3,0:3]
+        p_c_s = X_c_s[0:3,3]
 
         mass = math.pi*radius**2 * height * mass_density
 
-        inertia_c = (mass/12)*np.array([[3*radius**2+height**2,0,0],[0,3*radius**2+height**2,0],[0,0,6*radius**2]])
-        inertia_o = self.inertiaWrtS(inertia_c, com_pos, com_ori, mass)
-
-        return (mass, com_pos, inertia_o)
-
-    #Return the mass and inertia tensor of a half-cylinder with given centre of the full cylinder (located in the centre of the rectangular side)
-    #The Y axis of the half-cylinder goes from the centroid through the rectangular side
-    #The Z axis follows the height of the half-cylinder
-    #The inertia tensor is expressed wrt the origin of the com_pose
-    #https://www.efunda.com/math/solids/solids_display.cfm?SolidName=HalfCircularCylinder
-    def half_cylinder_inertia(self, dimensions, mass_density, centre):
+        #Inertia tensor of the cylinder computed with respect to its center of mass
+        I_c = (mass/12)*np.array([[3*radius**2+height**2,0,0],[0,3*radius**2+height**2,0],[0,0,6*radius**2]])
+        #Inertia tensor of the cylinder computed with respect to S
+        I_s = self.inertia_tensor_c_to_s(I_c, p_c_s, R_c_s, mass)
+
+        return (mass, p_c_s, I_s)
+
+    def half_cylinder_inertia(self, dimensions, mass_density, X_o_s):
+        '''
+        Returns the inertial parameters of a filled half-cylinder with given dimensions and mass density.
+        The half-cylinder is obtained by cutting a full cylinder in half along its height.
+        The origin of the half-cylinder is located at the centre of the full cylinder.
+        The Y axis of the half-cylinder goes from the centroid through the rectangular side and the Z axis follows the height of the half-cylinder.
+
+        See: https://www.efunda.com/math/solids/solids_display.cfm?SolidName=HalfCircularCylinder
+
+        Parameters
+        ----------
+            - dimensions (np.ndarray): Dimensions of the half-cylinder (radius, height)
+            - mass_density (float): Mass density of the material (in kg/m^3)
+            - X_o_s (np.ndarray): 4x4 pose matrix of a frame located at the center of mass of the FULL CYLINDER
+                and oriented such that the axes are aligned with the full cylinder's axes.
+
+        Returns
+        -------
+            Tuple containing:
+            - mass (float): Mass of the half-cylinder
+            - p_c_s (np.ndarray): Position of the center of mass with respect to the S
+            - I_s (np.ndarray): Inertia tensor of the half-cylinder with respect to S
+        '''
         radius = dimensions[0]
         height = dimensions[1]
 
-        com_ori = centre[0:3,0:3]
-        sign = (centre[1,3]/abs(centre[1,3]))
-        com_pos = centre[0:3,3] + [0,sign*(4*radius)/(3*math.pi),0]
+        #The centre of mass of the half-cylinder is offset from the centre of the full cylinder
+        # in the -Y direction.
+        R_c_s = X_o_s[0:3,0:3]
+        p_c_o = np.array([0, -(4*radius)/(3*math.pi), 0])
+        p_o_s = X_o_s[0:3,3] 
+        p_c_s = p_o_s + R_c_s @ p_c_o
 
         mass = math.pi*radius**2 * height * mass_density / 2
 
-        inertia_c = mass*np.array([[(1/4)*radius**2+(1/3)*height**2,0,0],[0,(1/4)*radius**2+(1/3)*height**2,0],[0,0,(1/2)*radius**2]])
-        inertia_o = self.inertiaWrtS(inertia_c, centre[0:3,3], com_ori, mass)
-
-        return (mass, com_pos, inertia_o)
+        #Inertia tensor of the half-cylinder computed with respect to its center of mass
+        Ixx = mass*((1/4-16/(9*math.pi**2))*radius**2 + (1/12)*height**2)
+        Iyy = mass*((1/4)*radius**2 + (1/12)*height**2)
+        Izz = mass*((1/2-16/(9*math.pi**2))*radius**2)
+        I_c = np.array([[Ixx,0,0],[0,Iyy,0],[0,0,Izz]])
+        #Inertia tensor of the half-cylinder computed with respect to S
+        I_s = self.inertia_tensor_c_to_s(I_c, p_c_s, R_c_s, mass)
+
+        return (mass, p_c_s, I_s)
 
 
     def rpy_to_pose_mat(self, r: float = 0, p: float = 0, y: float = 0, t: np.ndarray = np.array([0,0,0])):
@@ -99,10 +179,14 @@
 
         Parameters
         ----------
-         - r (float): Roll angle in radians
-         - p (float): Pitch angle in radians
-         - y (float): Yaw angle in radians
-         - t (np.ndarray): Translation vector (tx,ty,tz)
+            - r (float): Roll angle in radians
+            - p (float): Pitch angle in radians
+            - y (float): Yaw angle in radians
+            - t (np.ndarray): Translation vector (tx,ty,tz)
+
+        Returns
+        -------
+            - pose (np.ndarray): 4x4 pose matrix
         '''
         tx, ty, tz = t[0:3]
         ori = R.from_euler("xyz", [r, p, y]).as_matrix()
@@ -121,7 +205,7 @@
 
         Parameters
         ----------
-         - pose (np.ndarray): 4x4 pose matrix
+            - pose (np.ndarray): 4x4 pose matrix
 
         Returns
         -------
@@ -152,12 +236,8 @@
         root = tree.getroot()
         link = root.find("link")
 
-        #15 bolting through-all holes can be either filled with air or with steel
-        #10 weight holes can be filled with air, plastic or steel
-
-        #1000 Kg/m^3 = 1 g/cm^3
-        #Simulation values: PLA=260, ABS=1040, Steel=7770
-        #Real-world values: PLA=491, ABS=1321, Steel=7847
+        #Mass density of materials in kg/m^3
+        # 1000 Kg/m^3 = 1 g/cm^3
         PLA_struct_density  = 491  #Assumes a 20% infill
         ABS_density         = 1321
         steel_density       = 7847  
@@ -166,9 +246,9 @@
         mm_to_m = 1e-3
 
         #Weight holes specifications
-        #There is a clearance in the 3D-printed version
-        #Simulation: Radius=12.7
-        #Real-world: Radius=15
+        # Note: There is a clearance in the 3D-printed version
+        #  Simulation: Radius=12.7
+        #  Real-world: Radius=15
         wh_r = mm_to_m*15 #Radius
         wh_h = mm_to_m*25.4 #Height
 
@@ -246,42 +326,41 @@
             primitives.append(i)
 
         #Compute the global inertial parameters
-        total_mass      = 0.
-        total_com       = np.array([0.,0.,0.])
-        total_inertia   = np.zeros((3,3))
+        total_mass  = 0.
+        p_c_s       = np.array([0.,0.,0.])
+        I_s         = np.zeros((3,3))
+
+        #The total inertia is the sum of each component's inertia
         for part in primitives:
-            total_mass      += part[0]
-            total_com       += part[0]*part[1]
-            total_inertia   += part[2]
+            total_mass  += part[0]
+            p_c_s       += part[0]*part[1]
+            I_s         += part[2]
 
         # Location of the centre of mass (unweighted) in the link's reference frame
-        total_com = total_com / total_mass
-
-        # Compute the inertia tensor about the COM
-        I_com = self.inertiaAtCOM(total_inertia, total_com, total_mass)
-
-<<<<<<< HEAD
+        p_c_s = p_c_s / total_mass
+
+        # Compute the inertia tensor about the CoM frame, whose axes are aligned with the link's reference frame.
+        I_c = self.inertia_tensor_s_to_c(I_s, p_c_s, np.eye(3), total_mass)
+
         # The mass of the link in kilograms.
         obj_mass = total_mass  
         # The 3x3 symmetric rotational inertia matrix with respect to obj_origin_pose
-        obj_inertia = total_inertia  
+        obj_inertia = I_c  
         # The pose of the center of mass relative to the link's reference frame
-        obj_origin_pose = self.rpy_to_pose_mat(0, 0, 0, total_com)
-
-=======
->>>>>>> 9a446411
+        obj_origin_pose = self.rpy_to_pose_mat(0, 0, 0, p_c_s)
+
         #Print inertial parameters
         if print_params:
             #Do not use scientific notation -- easier to copy into YAML files that way.
             np.set_printoptions(suppress=True, formatter={'float_kind':'{:10.10f}'.format})
             print(OUTPUT_URDF)
+            print('Inertial Parameters:')
             print("Total Mass:\t", total_mass)
-            print("Center of Mass:\t", total_com)
-            print("Inertia Tensor wrt. origin, about COM:\n", I_com)
+            print("Center of Mass wrt. origin:\t", p_c_s)
+            print("Inertia Tensor wrt. CoM:\n", I_c)
             #Put back default printing options
             np.set_printoptions(edgeitems=3, infstr='inf',linewidth=75, nanstr='nan', precision=8,suppress=False, threshold=1000, formatter=None)
 
-<<<<<<< HEAD
         # Update the inertial parameters in the URDF by
         # adding a new 'inertial' element to the link.
         # Example:
@@ -291,14 +370,6 @@
         #     <inertia ixx="0.014" ixy="0.0" ixz="0.0" iyy="0.003" iyz="-0.001" izz="0.015"/>
         # </inertial>
         
-=======
-        # Update the inertial parameters in the URDF
-        obj_mass = total_mass  # The mass of the link in kilograms.
-        obj_inertia = I_com  # The 3x3 symmetric rotational inertia matrix with respect to obj_origin_pose, about CoM
-        obj_origin_pose = self.com_pose(
-            0, 0, 0, total_com
-        )  # The pose of the center of mass relative to the link's reference frame
->>>>>>> 9a446411
         # Remove existing 'inertial' element if it exists
         inertial = link.find("inertial")
         if inertial is not None:
